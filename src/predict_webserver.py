# Discotope 3.0 predict on folder of PDBs script
# https://github.com/Magnushhoie/discotope3/

MAX_FILES = 50
MAX_FILE_SIZE_MB = 30

import logging

logging.basicConfig(level=logging.ERROR, format="[{asctime}] {message}", style="{")
log = logging.getLogger(__name__)

import glob
import os
import sys
import re
import shutil
from zipfile import ZipFile
from typing import List
from argparse import ArgumentParser, RawTextHelpFormatter

# Import modules
import subprocess
import tempfile
import time
from pathlib import Path
import traceback
from contextlib import closing
import biotite
import biotite.structure.io as strucio
import numpy as np
import xgboost as xgb
import requests
from pathlib import Path
from Bio.PDB import PDBIO, Select
from Bio.PDB.PDBParser import PDBParser
from make_dataset import Discotope_Dataset_web
import traceback

def cmdline_args():
    # Make parser object
    usage = rf"""
Options:
    1) PDB file (--pdb_or_zip_file)
    2) Zip file of PDBs (--pdb_or_zip_file)
    3) PDB directory (--pdb_dir)
    4) File with PDB ids on each line (--list_file)

# Predict on example PDBs in data folder
python src/predict_webserver.py \
--pdb_dir data/ \
--struc_type solved \
--out_dir job_out/data

# Fetch PDBs from list file from AlphaFoldDB
python src/predict_webserver.py \
--list_file data/af2_list_uniprot.txt \
--struc_type alphafold \
--out_dir job_out/af2_list_uniprot

"""
    p = ArgumentParser(
        description="Predict Discotope-3.0 score on folder of input AF2 PDBs",
        formatter_class=RawTextHelpFormatter,
        usage=usage,
    )

    def is_valid_path(parser, arg):
        if not os.path.exists(arg):
            parser.error(f"Path {arg} does not exist!")
        else:
            return arg

    p.add_argument(
        "--web_server_mode",
        default=False,
        help="Web server mode (True | (False)) prints HTML output",
    )

    p.add_argument(
        "-f",
        "--list_or_pdb_or_zip_file",
        dest="list_or_pdb_or_zip_file",
        help="File with PDB or Uniprot IDs, fetched from RCSB/AlphaFolddb (1) or single PDB input file (2) or compressed zip file with multiple PDBs (3)",
        type=lambda x: is_valid_path(p, x),
    )

    p.add_argument(
        "--struc_type",
        required=False,  # Only needed for file input, not list
        default="alphafold",
        help="Structure type from file (solved | alphafold)",
    )

    p.add_argument(
        "--pdb_dir",
        help="Directory with AF2 PDBs",
        type=lambda x: is_valid_path(p, x),
    )

    p.add_argument(
        "--out_dir",
        default="job_out/job1",
        help="Job output directory",
    )

    p.add_argument(
        "--models_dir",
        default="models/",
        help="Path for .json files containing trained XGBoost ensemble",
        type=lambda x: is_valid_path(p, x),
    )

    p.add_argument(
        "--check_existing",
        default=False,
        help="Check for existing embeddings to load in pdb_dir",
    )

    p.add_argument(
        "--save_embeddings",
        default=False,
        help="Save embeddings to pdb_dir",
    )

    p.add_argument("-v", "--verbose", type=int, default=0, help="Verbose logging")

    # Print help if no arguments
    if len(sys.argv) == 1:
        p.print_help(sys.stderr)
        sys.exit(1)

    return p.parse_args()


def check_valid_input(args):
    """Checks for valid arguments"""

    # Check input arguments
    if not (args.pdb_or_zip_file or args.pdb_dir or args.list_file):
        if args.web_server_mode:
            log.error(
                f"""Please provide one of:
            a) Upload PDB file or ZIP file containing PDB files
            b) A list of protein structure IDs
            """
            )
        else:
            log.error(
                f"""Please choose one of:
            1) PDB file (--pdb_or_zip_file)
            2) Zip file with PDBs (--pdb_or_zip_file)
            3) PDB directory (--pdb_dir)
            4) File with PDB ids on each line (--list_file)
            """
            )
        sys.exit(0)

    if args.list_file and not args.struc_type:
        log.error(f"Must provide struc_type (solved or alphafold) with list_file")
        sys.exit()

    if args.pdb_or_zip_file and args.struc_type not in ["solved", "alphafold"]:
        log.error(
            f"--struc_type flag invalid, must be solved or alphafold. Found {args.struc_type}"
        )
        sys.exit(0)

    if (
        (args.pdb_dir and args.list_file)
        or (args.pdb_dir and args.pdb_or_zip_file)
        or (args.list_file and args.pdb_or_zip_file)
    ):
        log.error(
            f"Please choose only one of flags: pdb_dir, list_file or pdb_or_zip_file"
        )
        print(args)
        sys.exit(0)

    if args.pdb_dir and args.pdb_or_zip_file:
        log.error(f"Both pdb_dir and list_file flags set, please chooose one")
        sys.exit(0)

    # Check ZIP max-size, number of files
    if args.pdb_or_zip_file:
        size_mb = os.stat(args.pdb_or_zip_file).st_size / (1024 * 1024)
        if size_mb > MAX_FILES:
            log.error(f"Max file-size {MAX_FILE_SIZE_MB} MB, found {round(size_mb)} MB")
            sys.exit(0)

        if true_if_zip(args.pdb_or_zip_file):
            with closing(ZipFile(args.pdb_or_zip_file)) as archive:
                file_count = len(archive.infolist())
                file_names = archive.namelist()

            # Check number of files in zip
            if file_count > MAX_FILES:
                log.error(f"Max number of files {file_count}, found {file_count}")
                sys.exit(0)

            # Check filenames end in .pdb
            name = file_names[0]
            if os.path.splitext(name)[-1] != ".pdb":
                log.error(
                    f"Ensure all ZIP content file-names end in .pdb, found {name}"
                )
                sys.exit(0)

    # Check XGBoost models present
    models = glob.glob(f"{args.models_dir}/XGB_*_of_*.json")
    if len(models) != 100:
        log.error(f"Only found {len(models)}/100 models in {args.models_dir}")
        log.error(
            f"Did you download/unzip the model JSON files (e.g. XGB_1_of_100.json)?"
        )
        sys.exit(0)

def true_if_zip(infile):
    """Returns True if file header bits are zip file"""
    with open(infile, "rb") as fb:
        header_bits = fb.read(4)
    return header_bits == b"PK\x03\x04"

def load_models(
    models_dir: str,
    num_models: int = 100,
    verbose: int = 1,
) -> List["xgb.XGBClassifier"]:
    """Loads saved XGBoostClassifier files containing model weights, returns list of XGBoost models"""
    import xgboost as xgb

    # Search for model files
    model_files = list(Path(models_dir).glob(f"XGB_*_of_*.json"))

    if len(model_files) < 1:
        log.error(f"Error: no files found in {models_dir}")
        raise Exception

    # Initialize new XGBoostClassifier and load model weights
    log.info(
        f"Loading {num_models} / {len(model_files)} XGBoost models from {models_dir}"
    )

    models = []
    for fp in model_files[:num_models]:
        m = xgb.XGBClassifier()
        m.load_model(str(fp))
        models.append(m)

    return models


def predict_using_models(
    models: List['xgb.XGBClassifier'],
    X: 'np.array',
) -> 'np.array':
    """Returns np.array of predictions averaged from ensemble of XGBoost models"""

    def predict_PU_prob(X, estimator, prob_s1y1):
        """
        Predict probability using trained PU classifier,
        weighted by prob_s1y1 = c
        """
        predicted_s = estimator.predict_proba(X)

        if len(predicted_s.shape) != 1:
            predicted_s = predicted_s[:, 1]

        return predicted_s / prob_s1y1

    # Predict
    y_hat = np.zeros(len(X))
    for model in models:
        y_hat += predict_PU_prob(X, model, prob_s1y1=1)

    y_hat = y_hat / len(models)
    return y_hat


def write_model_prediction_csvs_pdbs(
    models, dataset, pdb_or_tempdir, out_dir, verbose: int = 0
) -> None:
    """Calculates predictions for dataset PDBs, saves output .csv and .pdb files"""

    os.makedirs(f"{out_dir}/download", exist_ok=True)

    for i, sample in enumerate(dataset):
        try:
            # Predict on antigen features
            y_hat = predict_using_models(models, sample["X_arr"])
            sample["y_hat"] = y_hat * 100

            # Output CSV
            df_out = sample["df_stats"]
            df_out.insert(3, "DiscoTope-3.0_score", y_hat)

            # Round to 5 digits
            num_cols = ["DiscoTope-3.0_score", "rsa"]
            df_out[num_cols] = df_out[num_cols].applymap(lambda x: "{:.5f}".format(x))

            # Write to CSV
            outfile = f"{out_dir}/{sample['pdb_id']}_discotope3.csv"
            if verbose:
                log.info(
                    f"Writing {sample['pdb_id']} ({i+1}/{len(dataset)}) to {outfile}"
                )
            df_out.to_csv(outfile, index=False)

        except Exception as E:
            log.error(
                f"PDB {sample['pdb_id']} {i+1}/{len(dataset)}: Unable to write predictions CSV: {E}"
            )
            traceback.print_exc()

        try:
            # Set B-factor field to DiscoTope-3.0 score
            atom_array = sample["PDB_biotite"]
            values = sample["y_hat"]
            # target_values = ((values - values.min()) / (values.max() - values.min())) * 100

            # Get relative indices starting from 1
            atom_array_renum = biotite.structure.renumber_res_ids(atom_array, start=1)
            atom_array.b_factor = values[atom_array_renum.res_id - 1]

            # Write PDB
            outfile = f"{out_dir}/{sample['pdb_id']}_discotope3.pdb"
            if verbose:
                log.info(
                    f"Writing {sample['pdb_id']} ({i+1}/{len(dataset)}) to {outfile}"
                )

            HEADER_INFO = ("HEADER", "TITLE", "COMPND", "SOURCE")
            pdb_path = f"{pdb_or_tempdir}/{sample['pdb_id']}.pdb"
            # pdb_path = f"{out_dir.rsplit('/',1)[0]}/download/{sample['pdb_id']}.pdb"

            header = list()
            with open(pdb_path, "r") as f:
                for line in f:
                    if line.startswith(HEADER_INFO):
                        header.append(line.strip())
                    else:
                        break

            strucio.save_structure(outfile, atom_array)

            with open(outfile, "r+") as f:
                content = f.read()
                f.seek(0, 0)
                print(*header, sep="\n", file=f)
                f.write(content)

        except Exception as E:
            log.error(
                f"PDB {sample['pdb_id']} {i+1}/{len(dataset)}: Unable to write predictions PDB: {E}"
            )
            traceback.print_exc()



def save_pdb(pdb_name, pdb_path, out_prefix, score):
    class Clean_Chain(Select):
        def __init__(self, score, chain=None):
            self.score = score
            self.chain = chain
            if score is None:
                self.const_score = None
            elif isinstance(score, (int, float)):
                self.const_score = True
            else:
                self.const_score = False
            self.init_resid = None
            self.prev_resid = None
            self.letter_correction = 0
            self.letter = " "
            self.prev_letter = " "

        # Clean out non-heteroatoms
        # https://stackoverflow.com/questions/25718201/remove-heteroatoms-from-pdb
        def accept_residue(self, residue):
            return 1 if residue.id[0] == " " else 0

        def accept_chain(self, chain):
            return self.chain is None or chain == self.chain

        def accept_atom(self, atom):
            if self.const_score is None:
                pass
            elif self.const_score:
                atom.set_bfactor(self.score)
            else:
                self.letter = atom.get_full_id()[3][2]
                if atom.get_full_id()[3][2] not in (self.prev_letter, " "):
                    log.info(
                        f"A residue with lettered numbering was found ({atom.get_full_id()[3][1]}{atom.get_full_id()[3][2]}). This may mess up visualisation."
                    )
                    self.letter_correction += 1
                self.prev_letter = self.letter

                res_id = atom.get_full_id()[3][1] + self.letter_correction

                if self.init_resid is None:
                    self.init_resid = res_id

                if self.prev_resid is not None and res_id - self.prev_resid > 1:
                    self.init_resid += res_id - self.prev_resid - 1

                self.prev_resid = res_id

                atom.set_bfactor(self.score[res_id - self.init_resid])
            return True
    HEADER_INFO = ("HEADER", "TITLE", "COMPND", "SOURCE")

    p = PDBParser(PERMISSIVE=True)
    structure = p.get_structure(pdb_name, pdb_path)

    header = list()
    with open(pdb_path, "r") as f:
        for line in f:
            if line.startswith(HEADER_INFO):
                header.append(line.strip())
            else:
                break

    chains = structure.get_chains()

    for chain in chains:
        pdb_out = f"{out_prefix}_{chain.get_id()}.pdb"
        io_w_no_h = PDBIO()
        io_w_no_h.set_structure(structure)
        with open(pdb_out, "w") as f:
            print(*header, sep="\n", file=f)
            io_w_no_h.save(f, Clean_Chain(score, chain))


def fetch_and_process_from_list_file(list_file, out_dir):
    """Fetch and process PDB chains/UniProt entries from list input"""

    with open(list_file, "r") as f:
        pdb_list = sorted(set([line.strip() for line in f.readlines()]))

    if len(pdb_list) == 0:
        log.error("No IDs found in list.")
        sys.exit(0)
    elif len(pdb_list) > MAX_FILES:
        log.error(
            f"A maximum of {MAX_FILES} PDB IDs can be processed at one time ({len(pdb_list)} IDs found)."
        )
        sys.exit(0)

    for i, prot_id in enumerate(pdb_list):

        if os.path.exists(f"{out_dir}/{prot_id}.pdb"):
            log.info(
                f"PDB {i+1} / {len(pdb_list)} ({prot_id}) already present: {out_dir}/{prot_id}.pdb"
            )
            continue

        else:
            log.info(f"Fetching {i+1}/{len(pdb_list)}: {prot_id}")

        if args.struc_type == "alphafold":
            URL = f"https://alphafold.ebi.ac.uk/files/AF-{prot_id}-F1-model_v4.pdb"
            score = None
        elif args.struc_type == "solved":
            URL = f"https://files.rcsb.org/download/{prot_id}.pdb"
            score = 100
        else:
            log.error(f"Structure ID was of unknown type {args.struc_type}")
            sys.exit(0)

        response = requests.get(URL)
        if response.status_code == 200:
            with open(f"{out_dir}/temp", "wb") as f:
                f.write(response.content)
        elif response.status_code == 404:
            log.error(f"File with the ID {prot_id} could not be found (url: {URL}).")
            log.error("Maybe you selected the wrong ID type or misspelled the ID.")
            log.error("Note that pdb files may not exist in RCSB for large structures - sorry for the inconvenience.")
            sys.exit(0)
        elif response.status_code in (408, 504):
            log.error(
                f"Request timed out with error code {response.status_code} (url: {URL})."
            )
            log.error(
                """Try to download the structure(s) locally from the given database and upload as pdb or zip.
                Bulk download script: https://www.rcsb.org/docs/programmatic-access/batch-downloads-with-shell-script
                """
            )
            sys.exit(0)
        else:
            log.error(
                f"Received status code {response.status_code}, when trying to fetch file from {URL}"
            )
            sys.exit(0)

        save_pdb(f"{prot_id}", f"{out_dir}/temp", f"{out_dir}/{prot_id}", score)


<<<<<<< HEAD

=======
def true_if_zip(infile):
    """Returns True if file header bits are zip file"""
    with open(infile, "rb") as fb:
        header_bits = fb.read(4)
    return header_bits == b"PK\x03\x04"

def true_if_list(infile):
    """Returns True if file header bits are zip file"""
    with open(infile, "r") as f:
        first_line = f.readline()
    PDB_REGEX = r"[0-9][A-Za-z0-9]{3}"
    UNIPROT_REGEX = r"[OPQ][0-9][A-Z0-9]{3}[0-9]|[A-NR-Z][0-9]([A-Z][A-Z0-9]{2}[0-9]){1,2}"
    return (re.search(PDB_REGEX, first_line) is not None) or (re.search(UNIPROT_REGEX, first_line) is not None)

def check_valid_input(args):
    """Checks for valid arguments"""

    # pdb_or_zip_file
    # list_file

    # Check input arguments
    if not (args.list_or_pdb_or_zip_file):
        log.error(
            f"""Please choose one of:
        1) PDB file
        2) Zip file with PDBs
        4) File with PDB ids on each line
        """
        )
        sys.exit(0)

    if args.list_or_pdb_or_zip_file and not args.struc_type:
        log.error(f"Must provide struc_type (solved or alphafold)")
        sys.exit(0)

    if args.list_or_pdb_or_zip_file and args.struc_type not in ["solved", "alphafold"]:
        log.error(
            f"--struc_type flag invalid, must be solved or alphafold. Found {args.struc_type}"
        )
        sys.exit(0)

    # Check XGBoost models present
    models = glob.glob(f"{args.models_dir}/XGB_*_of_*.json")
    if len(models) != 100:
        log.error(f"Only found {len(models)}/100 models in {args.models_dir}")
        log.error(
            f"Did you download/unzip the model JSON files (e.g. XGB_1_of_100.json)?"
        )
        sys.exit(0)

    size_mb = os.stat(args.list_or_pdb_or_zip_file).st_size / (1024 * 1024)
    if size_mb > MAX_FILES:
        log.error(f"Max file-size {MAX_FILE_SIZE_MB} MB, found {round(size_mb)} MB")
        sys.exit(0)

    if true_if_list(args.list_or_pdb_or_zip_file):
        return True # IS LIST FILE

    # Check ZIP max-size, number of files
    if true_if_zip(args.list_or_pdb_or_zip_file):
        with closing(ZipFile(args.list_or_pdb_or_zip_file)) as archive:
            file_count = len(archive.infolist())
            file_names = archive.namelist()

        # Check number of files in zip
        if file_count > MAX_FILES:
            log.error(f"Max number of files {file_count}, found {file_count}")
            sys.exit(0)

        # Check filenames end in .pdb
        name = file_names[0]
        if os.path.splitext(name)[-1] != ".pdb":
            log.error(
                f"Ensure all ZIP content file-names end in .pdb, found {name}"
            )
            sys.exit(0)
        return # IS NOT LIST FILE
>>>>>>> 43d89b4b


def get_basename_no_ext(filepath):
    """
    Returns file basename excluding extension,
    e.g. dir/5kja_A.pdb -> 5kja_A
    """
    return os.path.splitext(os.path.basename(filepath))[0]


def get_directory_basename_dict(directory: str, glob_ext: str) -> dict:
    """
    Returns dict of file basenames ending with glob_ext
    E.g. get_directory_basename_dict(pdb_dir, "*.pdb")
    Returns: {'7k7i_B': '../data/mini/7k7i_B.pdb'}
    """
    dir_list = glob.glob(f"{directory}/{glob_ext}")
    return {get_basename_no_ext(fp): fp for fp in dir_list}


def check_missing_pdb_csv_files(in_dir, out_dir) -> None:
    """Reports missing CSV and PDB file in out_dir, per PDB file in in_dir"""

    pass

    # Get basenames of input PDBs and output PDB/CSV files
    in_pdb_dict = get_directory_basename_dict(in_dir, "*.pdb")
    out_dict = get_directory_basename_dict(out_dir, "*.[pdb|csv]*")

    # Remove _discotope3 extension before comparison
    out_dict = {re.sub(r"_[A-Za-z]_discotope3$", "", k): v for k, v in out_dict.items()}

    # Log which input files are not found in output
    # missing_pdbs = in_pdb_dict.keys() - out_dict.keys()
    # if len(missing_pdbs) > 0:
    #    log.error(f"INFO: Failed processing PDBs: {', '.join(list(missing_pdbs))}")


def zip_folder_timeout(in_dir, out_dir) -> str:
    """Zips in_dir, writes to out_dir, returns zip file"""

    timestamp = time.strftime("%Y%m%d%H%M")
    file_name = f"discotope3_{timestamp}.zip"
    zip_path = f"{out_dir}/{file_name}"
    bashCommand = f"zip -j {zip_path} {in_dir}/*.pdb {in_dir}/*.csv || exit"

    try:
        output = subprocess.run(
            bashCommand, timeout=20, capture_output=True, shell=True
        )
        log.info(output.stdout.decode())
        return file_name
    except subprocess.TimeoutExpired:
        log.error("Error: zip compression timed out")
        sys.exit(0)


def main(args):
    """Main function"""

<<<<<<< HEAD
=======
    # Error messages if invalid input
    is_list_file = check_valid_input(args)

>>>>>>> 43d89b4b
    # Create temporary directory
    with tempfile.TemporaryDirectory() as pdb_or_tempdir:

        pdb_or_tempdir = f"{args.out_dir}/download"
        os.makedirs(pdb_or_tempdir, exist_ok=True)

        if is_list_file:
            # 1. Download PDBs from RCSB or AlphaFoldDB
            log.info(f"Fetching PDBs")
            fetch_and_process_from_list_file(args.list_or_pdb_or_zip_file, pdb_or_tempdir)
        else:
            # 2. Unzip if ZIP, else single PDB
            if true_if_zip(args.list_or_pdb_or_zip_file):
                log.info(f"Unzipping PDBs")
                zf = ZipFile(args.list_or_pdb_or_zip_file)
                zf.extractall(pdb_or_tempdir)

            # 3. If single PDB, copy to tempdir
            else:
                shutil.copy(args.list_or_pdb_or_zip_file, pdb_or_tempdir)


        # Load ESM-IF1 from LFS
        ESM_MODEL_DIR = "/root/.cache/torch/hub/checkpoints/"
        ESM_MODEL_FILE = "esm_if1_gvp4_t16_142M_UR50.pt"
        os.makedirs(ESM_MODEL_DIR, exist_ok=True)
        os.symlink(f"{args.models_dir}/{ESM_MODEL_FILE}", f"{ESM_MODEL_DIR}/{ESM_MODEL_FILE}")

        # Embed and predict
        log.info(f"Pre-processing PDBs")
        dataset = Discotope_Dataset_web(
            pdb_or_tempdir,
            structure_type=args.struc_type,
            check_existing=args.check_existing,
            save_embeddings=args.save_embeddings,
            verbose=args.verbose,
        )
        if len(dataset) == 0:
            log.error("Error: No files in dataset.")
            sys.exit(0)

        # Predict and save
        log.info(f"Loading XGBoost ensemble")
        models = load_models(args.models_dir, num_models=100)  # MH

        log.info(f"Writing prediction .csv and .pdb files")
        write_model_prediction_csvs_pdbs(
            models,
            dataset,
            pdb_or_tempdir,
            out_dir=f"{args.out_dir}/output",
            verbose=args.verbose,
        )

        # Zip output folder
        log.info(f"Compressing ZIP file")
        out_zip = zip_folder_timeout(
            in_dir=f"{args.out_dir}/output", out_dir=f"{args.out_dir}/output"
        )

        # Check which files failed
        check_missing_pdb_csv_files(pdb_or_tempdir, f"{args.out_dir}/output")
        log.info(f"Done!")

        if args.web_server_mode:
            # HTML printing
            web_prefix = "/".join(f"{args.out_dir}/output".rsplit("/", 5)[1:])
            out_zip = f"{web_prefix}/{out_zip}"

            examples = """<script type="text/javascript">const examples = ["""
            structures = """<script type="text/javascript">const structures = ["""

            print("</span></div></div></div>")
            print("<h2>Output download</h2>")
            print(
                f'<a href="/{out_zip}"><p>Download DiscoTope-3.0 prediction results as zip</p></a>'
            )

            print(
                """<div class="wrap-collabsible">
                <input id="collapsible-1" class="toggle" type="checkbox">
                <label for="collapsible-1" class="lbl-toggle">Individual result downloads</label>
                <div class="collapsible-content">
                <div class="content-inner">
                """
            )

            for i, sample in enumerate(dataset):
                out_pdb = f"{web_prefix}/{sample['pdb_id']}_discotope3.pdb"
                out_csv = f"{web_prefix}/{sample['pdb_id']}_discotope3.csv"

                examples += "{"
                examples += f"id:'{sample['pdb_id']}',url:'https://services.healthtech.dtu.dk/{out_pdb}',info:'Structure {i+1}'"
                examples += "},"
                structures += "`"
                with open(
                    f"{args.out_dir}/output/{sample['pdb_id']}_discotope3.pdb", "r"
                ) as f:
                    structures += f.read()
                structures += "`,"

                style = ' style="margin-top:1em;"' if i > 0 else ""
                print(f"<h3{style}>{sample['pdb_id']}</h3>")
                print(
                    f'<a href="/{out_pdb}"><span>Download PDB w/ DiscoTope-3.0 prediction scores</span></a>'
                )
                print(f'<a href="/{out_csv}"><span>Download CSV</span></a> <br>')

            print("</div></div></div>")
            examples += "];</script>"
            structures += "];</script>"
            print(examples)
            print(structures)


if __name__ == "__main__":

    args = cmdline_args()
    os.makedirs(f"{args.out_dir}/output", exist_ok=True)
    
    logging.basicConfig(
        filename=f"{args.out_dir}/output/dt3.log",
        encoding="utf-8",
        level=logging.ERROR,
        format="[{asctime}] {message}",
        style="{",
    )
    log = logging.getLogger(__name__)

    # Print logging/errors to console if web server mode (viewable HTML)
    if args.web_server_mode:
        logging.getLogger().setLevel(logging.ERROR)

    # Verbose logging
    if args.verbose:
        logging.getLogger().setLevel(logging.DEBUG)
    # Otherwise exclude warnings
    else:
        import warnings
        warnings.filterwarnings("ignore")

    log.info("Predicting PDBs using Discotope-3.0")

    try:
        # Error messages if invalid input
        check_valid_input(args)

        # Run main program
        main(args)


    except Exception as E:
        log.exception(
            f"Prediction encountered an unexpected error. This is likely a bug in the server software: {E}"
        )<|MERGE_RESOLUTION|>--- conflicted
+++ resolved
@@ -11,30 +11,35 @@
 
 import glob
 import os
-import sys
 import re
 import shutil
-from zipfile import ZipFile
-from typing import List
-from argparse import ArgumentParser, RawTextHelpFormatter
-
-# Import modules
 import subprocess
+import sys
 import tempfile
 import time
-from pathlib import Path
 import traceback
 from contextlib import closing
+# Set project path two levels up
+from pathlib import Path
+from typing import List
+from zipfile import ZipFile
+
 import biotite
 import biotite.structure.io as strucio
 import numpy as np
 import xgboost as xgb
+
+ROOT_PATH = str(os.path.dirname(os.getcwd()))
+
+from argparse import ArgumentParser, RawTextHelpFormatter
+
 import requests
-from pathlib import Path
 from Bio.PDB import PDBIO, Select
 from Bio.PDB.PDBParser import PDBParser
+
+# Import make_dataset scripts
 from make_dataset import Discotope_Dataset_web
-import traceback
+
 
 def cmdline_args():
     # Make parser object
@@ -78,10 +83,15 @@
 
     p.add_argument(
         "-f",
-        "--list_or_pdb_or_zip_file",
-        dest="list_or_pdb_or_zip_file",
-        help="File with PDB or Uniprot IDs, fetched from RCSB/AlphaFolddb (1) or single PDB input file (2) or compressed zip file with multiple PDBs (3)",
+        "--pdb_or_zip_file",
+        dest="pdb_or_zip_file",
+        help="Input file, either single PDB or compressed zip file with multiple PDBs",
         type=lambda x: is_valid_path(p, x),
+    )
+
+    p.add_argument(
+        "--list_file",
+        help="File with PDB or Uniprot IDs, fetched from RCSB/AlphaFolddb",
     )
 
     p.add_argument(
@@ -131,94 +141,6 @@
 
     return p.parse_args()
 
-
-def check_valid_input(args):
-    """Checks for valid arguments"""
-
-    # Check input arguments
-    if not (args.pdb_or_zip_file or args.pdb_dir or args.list_file):
-        if args.web_server_mode:
-            log.error(
-                f"""Please provide one of:
-            a) Upload PDB file or ZIP file containing PDB files
-            b) A list of protein structure IDs
-            """
-            )
-        else:
-            log.error(
-                f"""Please choose one of:
-            1) PDB file (--pdb_or_zip_file)
-            2) Zip file with PDBs (--pdb_or_zip_file)
-            3) PDB directory (--pdb_dir)
-            4) File with PDB ids on each line (--list_file)
-            """
-            )
-        sys.exit(0)
-
-    if args.list_file and not args.struc_type:
-        log.error(f"Must provide struc_type (solved or alphafold) with list_file")
-        sys.exit()
-
-    if args.pdb_or_zip_file and args.struc_type not in ["solved", "alphafold"]:
-        log.error(
-            f"--struc_type flag invalid, must be solved or alphafold. Found {args.struc_type}"
-        )
-        sys.exit(0)
-
-    if (
-        (args.pdb_dir and args.list_file)
-        or (args.pdb_dir and args.pdb_or_zip_file)
-        or (args.list_file and args.pdb_or_zip_file)
-    ):
-        log.error(
-            f"Please choose only one of flags: pdb_dir, list_file or pdb_or_zip_file"
-        )
-        print(args)
-        sys.exit(0)
-
-    if args.pdb_dir and args.pdb_or_zip_file:
-        log.error(f"Both pdb_dir and list_file flags set, please chooose one")
-        sys.exit(0)
-
-    # Check ZIP max-size, number of files
-    if args.pdb_or_zip_file:
-        size_mb = os.stat(args.pdb_or_zip_file).st_size / (1024 * 1024)
-        if size_mb > MAX_FILES:
-            log.error(f"Max file-size {MAX_FILE_SIZE_MB} MB, found {round(size_mb)} MB")
-            sys.exit(0)
-
-        if true_if_zip(args.pdb_or_zip_file):
-            with closing(ZipFile(args.pdb_or_zip_file)) as archive:
-                file_count = len(archive.infolist())
-                file_names = archive.namelist()
-
-            # Check number of files in zip
-            if file_count > MAX_FILES:
-                log.error(f"Max number of files {file_count}, found {file_count}")
-                sys.exit(0)
-
-            # Check filenames end in .pdb
-            name = file_names[0]
-            if os.path.splitext(name)[-1] != ".pdb":
-                log.error(
-                    f"Ensure all ZIP content file-names end in .pdb, found {name}"
-                )
-                sys.exit(0)
-
-    # Check XGBoost models present
-    models = glob.glob(f"{args.models_dir}/XGB_*_of_*.json")
-    if len(models) != 100:
-        log.error(f"Only found {len(models)}/100 models in {args.models_dir}")
-        log.error(
-            f"Did you download/unzip the model JSON files (e.g. XGB_1_of_100.json)?"
-        )
-        sys.exit(0)
-
-def true_if_zip(infile):
-    """Returns True if file header bits are zip file"""
-    with open(infile, "rb") as fb:
-        header_bits = fb.read(4)
-    return header_bits == b"PK\x03\x04"
 
 def load_models(
     models_dir: str,
@@ -250,9 +172,9 @@
 
 
 def predict_using_models(
-    models: List['xgb.XGBClassifier'],
-    X: 'np.array',
-) -> 'np.array':
+    models: List[xgb.XGBClassifier],
+    X: np.array,
+) -> np.array:
     """Returns np.array of predictions averaged from ensemble of XGBoost models"""
 
     def predict_PU_prob(X, estimator, prob_s1y1):
@@ -355,58 +277,59 @@
             traceback.print_exc()
 
 
+class Clean_Chain(Select):
+    def __init__(self, score, chain=None):
+        self.score = score
+        self.chain = chain
+        if score is None:
+            self.const_score = None
+        elif isinstance(score, (int, float)):
+            self.const_score = True
+        else:
+            self.const_score = False
+        self.init_resid = None
+        self.prev_resid = None
+        self.letter_correction = 0
+        self.letter = " "
+        self.prev_letter = " "
+
+    # Clean out non-heteroatoms
+    # https://stackoverflow.com/questions/25718201/remove-heteroatoms-from-pdb
+    def accept_residue(self, residue):
+        return 1 if residue.id[0] == " " else 0
+
+    def accept_chain(self, chain):
+        return self.chain is None or chain == self.chain
+
+    def accept_atom(self, atom):
+        if self.const_score is None:
+            pass
+        elif self.const_score:
+            atom.set_bfactor(self.score)
+        else:
+            self.letter = atom.get_full_id()[3][2]
+            if atom.get_full_id()[3][2] not in (self.prev_letter, " "):
+                log.info(
+                    f"A residue with lettered numbering was found ({atom.get_full_id()[3][1]}{atom.get_full_id()[3][2]}). This may mess up visualisation."
+                )
+                self.letter_correction += 1
+            self.prev_letter = self.letter
+
+            res_id = atom.get_full_id()[3][1] + self.letter_correction
+
+            if self.init_resid is None:
+                self.init_resid = res_id
+
+            if self.prev_resid is not None and res_id - self.prev_resid > 1:
+                self.init_resid += res_id - self.prev_resid - 1
+
+            self.prev_resid = res_id
+
+            atom.set_bfactor(self.score[res_id - self.init_resid])
+        return True
+
 
 def save_pdb(pdb_name, pdb_path, out_prefix, score):
-    class Clean_Chain(Select):
-        def __init__(self, score, chain=None):
-            self.score = score
-            self.chain = chain
-            if score is None:
-                self.const_score = None
-            elif isinstance(score, (int, float)):
-                self.const_score = True
-            else:
-                self.const_score = False
-            self.init_resid = None
-            self.prev_resid = None
-            self.letter_correction = 0
-            self.letter = " "
-            self.prev_letter = " "
-
-        # Clean out non-heteroatoms
-        # https://stackoverflow.com/questions/25718201/remove-heteroatoms-from-pdb
-        def accept_residue(self, residue):
-            return 1 if residue.id[0] == " " else 0
-
-        def accept_chain(self, chain):
-            return self.chain is None or chain == self.chain
-
-        def accept_atom(self, atom):
-            if self.const_score is None:
-                pass
-            elif self.const_score:
-                atom.set_bfactor(self.score)
-            else:
-                self.letter = atom.get_full_id()[3][2]
-                if atom.get_full_id()[3][2] not in (self.prev_letter, " "):
-                    log.info(
-                        f"A residue with lettered numbering was found ({atom.get_full_id()[3][1]}{atom.get_full_id()[3][2]}). This may mess up visualisation."
-                    )
-                    self.letter_correction += 1
-                self.prev_letter = self.letter
-
-                res_id = atom.get_full_id()[3][1] + self.letter_correction
-
-                if self.init_resid is None:
-                    self.init_resid = res_id
-
-                if self.prev_resid is not None and res_id - self.prev_resid > 1:
-                    self.init_resid += res_id - self.prev_resid - 1
-
-                self.prev_resid = res_id
-
-                atom.set_bfactor(self.score[res_id - self.init_resid])
-            return True
     HEADER_INFO = ("HEADER", "TITLE", "COMPND", "SOURCE")
 
     p = PDBParser(PERMISSIVE=True)
@@ -495,49 +418,77 @@
         save_pdb(f"{prot_id}", f"{out_dir}/temp", f"{out_dir}/{prot_id}", score)
 
 
-<<<<<<< HEAD
-
-=======
 def true_if_zip(infile):
     """Returns True if file header bits are zip file"""
     with open(infile, "rb") as fb:
         header_bits = fb.read(4)
     return header_bits == b"PK\x03\x04"
 
-def true_if_list(infile):
-    """Returns True if file header bits are zip file"""
-    with open(infile, "r") as f:
-        first_line = f.readline()
-    PDB_REGEX = r"[0-9][A-Za-z0-9]{3}"
-    UNIPROT_REGEX = r"[OPQ][0-9][A-Z0-9]{3}[0-9]|[A-NR-Z][0-9]([A-Z][A-Z0-9]{2}[0-9]){1,2}"
-    return (re.search(PDB_REGEX, first_line) is not None) or (re.search(UNIPROT_REGEX, first_line) is not None)
 
 def check_valid_input(args):
     """Checks for valid arguments"""
 
-    # pdb_or_zip_file
-    # list_file
-
     # Check input arguments
-    if not (args.list_or_pdb_or_zip_file):
+    if not (args.pdb_or_zip_file or args.pdb_dir or args.list_file):
         log.error(
             f"""Please choose one of:
-        1) PDB file
-        2) Zip file with PDBs
-        4) File with PDB ids on each line
+        1) PDB file (--pdb_or_zip_file)
+        2) Zip file with PDBs (--pdb_or_zip_file)
+        3) PDB directory (--pdb_dir)
+        4) File with PDB ids on each line (--list_file)
         """
         )
         sys.exit(0)
 
-    if args.list_or_pdb_or_zip_file and not args.struc_type:
-        log.error(f"Must provide struc_type (solved or alphafold)")
-        sys.exit(0)
-
-    if args.list_or_pdb_or_zip_file and args.struc_type not in ["solved", "alphafold"]:
+    if args.list_file and not args.struc_type:
+        log.error(f"Must provide struc_type (solved or alphafold) with list_file")
+        sys.exit()
+
+    if args.pdb_or_zip_file and args.struc_type not in ["solved", "alphafold"]:
         log.error(
             f"--struc_type flag invalid, must be solved or alphafold. Found {args.struc_type}"
         )
         sys.exit(0)
+
+    if (
+        (args.pdb_dir and args.list_file)
+        or (args.pdb_dir and args.pdb_or_zip_file)
+        or (args.list_file and args.pdb_or_zip_file)
+    ):
+        log.error(
+            f"Please choose only one of flags: pdb_dir, list_file or pdb_or_zip_file"
+        )
+        print(args)
+        sys.exit(0)
+
+    if args.pdb_dir and args.pdb_or_zip_file:
+        log.error(f"Both pdb_dir and list_file flags set, please chooose one")
+        sys.exit(0)
+
+    # Check ZIP max-size, number of files
+    if args.pdb_or_zip_file:
+        size_mb = os.stat(args.pdb_or_zip_file).st_size / (1024 * 1024)
+        if size_mb > MAX_FILES:
+            log.error(f"Max file-size {MAX_FILE_SIZE_MB} MB, found {round(size_mb)} MB")
+            sys.exit(0)
+
+        if true_if_zip(args.pdb_or_zip_file):
+            with closing(ZipFile(args.pdb_or_zip_file)) as archive:
+                file_count = len(archive.infolist())
+                file_names = archive.namelist()
+
+            # Check number of files in zip
+            if file_count > MAX_FILES:
+                log.error(f"Max number of files {file_count}, found {file_count}")
+                sys.exit(0)
+
+            # Check filenames end in .pdb
+            name = file_names[0]
+            if os.path.splitext(name)[-1] != ".pdb":
+                log.error(
+                    f"Ensure all ZIP content file-names end in .pdb, found {name}"
+                )
+                sys.exit(0)
 
     # Check XGBoost models present
     models = glob.glob(f"{args.models_dir}/XGB_*_of_*.json")
@@ -547,35 +498,6 @@
             f"Did you download/unzip the model JSON files (e.g. XGB_1_of_100.json)?"
         )
         sys.exit(0)
-
-    size_mb = os.stat(args.list_or_pdb_or_zip_file).st_size / (1024 * 1024)
-    if size_mb > MAX_FILES:
-        log.error(f"Max file-size {MAX_FILE_SIZE_MB} MB, found {round(size_mb)} MB")
-        sys.exit(0)
-
-    if true_if_list(args.list_or_pdb_or_zip_file):
-        return True # IS LIST FILE
-
-    # Check ZIP max-size, number of files
-    if true_if_zip(args.list_or_pdb_or_zip_file):
-        with closing(ZipFile(args.list_or_pdb_or_zip_file)) as archive:
-            file_count = len(archive.infolist())
-            file_names = archive.namelist()
-
-        # Check number of files in zip
-        if file_count > MAX_FILES:
-            log.error(f"Max number of files {file_count}, found {file_count}")
-            sys.exit(0)
-
-        # Check filenames end in .pdb
-        name = file_names[0]
-        if os.path.splitext(name)[-1] != ".pdb":
-            log.error(
-                f"Ensure all ZIP content file-names end in .pdb, found {name}"
-            )
-            sys.exit(0)
-        return # IS NOT LIST FILE
->>>>>>> 43d89b4b
 
 
 def get_basename_no_ext(filepath):
@@ -636,39 +558,34 @@
 def main(args):
     """Main function"""
 
-<<<<<<< HEAD
-=======
     # Error messages if invalid input
-    is_list_file = check_valid_input(args)
-
->>>>>>> 43d89b4b
+    check_valid_input(args)
+
     # Create temporary directory
     with tempfile.TemporaryDirectory() as pdb_or_tempdir:
 
         pdb_or_tempdir = f"{args.out_dir}/download"
         os.makedirs(pdb_or_tempdir, exist_ok=True)
 
-        if is_list_file:
-            # 1. Download PDBs from RCSB or AlphaFoldDB
+        # 1. Download PDBs from RCSB or AlphaFoldDB
+        if args.list_file:
             log.info(f"Fetching PDBs")
-            fetch_and_process_from_list_file(args.list_or_pdb_or_zip_file, pdb_or_tempdir)
-        else:
-            # 2. Unzip if ZIP, else single PDB
-            if true_if_zip(args.list_or_pdb_or_zip_file):
+            fetch_and_process_from_list_file(args.list_file, pdb_or_tempdir)
+
+        # 2. Unzip if ZIP, else single PDB
+        if args.pdb_or_zip_file:
+            if true_if_zip(args.pdb_or_zip_file):
                 log.info(f"Unzipping PDBs")
-                zf = ZipFile(args.list_or_pdb_or_zip_file)
+                zf = ZipFile(args.pdb_or_zip_file)
                 zf.extractall(pdb_or_tempdir)
 
             # 3. If single PDB, copy to tempdir
             else:
-                shutil.copy(args.list_or_pdb_or_zip_file, pdb_or_tempdir)
-
-
-        # Load ESM-IF1 from LFS
-        ESM_MODEL_DIR = "/root/.cache/torch/hub/checkpoints/"
-        ESM_MODEL_FILE = "esm_if1_gvp4_t16_142M_UR50.pt"
-        os.makedirs(ESM_MODEL_DIR, exist_ok=True)
-        os.symlink(f"{args.models_dir}/{ESM_MODEL_FILE}", f"{ESM_MODEL_DIR}/{ESM_MODEL_FILE}")
+                shutil.copy(args.pdb_or_zip_file, pdb_or_tempdir)
+
+        # 4. Load from PDB folder
+        if args.pdb_dir:
+            pdb_or_tempdir = args.pdb_dir
 
         # Embed and predict
         log.info(f"Pre-processing PDBs")
@@ -765,35 +682,24 @@
     logging.basicConfig(
         filename=f"{args.out_dir}/output/dt3.log",
         encoding="utf-8",
-        level=logging.ERROR,
+        level=logging.INFO,
         format="[{asctime}] {message}",
         style="{",
     )
     log = logging.getLogger(__name__)
+    log.info("Predicting PDBs using Discotope-3.0")
 
     # Print logging/errors to console if web server mode (viewable HTML)
-    if args.web_server_mode:
-        logging.getLogger().setLevel(logging.ERROR)
+    #if args.web_server_mode:
+    #    logging.getLogger().addHandler(logging.StreamHandler())
 
     # Verbose logging
     if args.verbose:
         logging.getLogger().setLevel(logging.DEBUG)
-    # Otherwise exclude warnings
-    else:
-        import warnings
-        warnings.filterwarnings("ignore")
-
-    log.info("Predicting PDBs using Discotope-3.0")
 
     try:
-        # Error messages if invalid input
-        check_valid_input(args)
-
-        # Run main program
         main(args)
-
-
     except Exception as E:
         log.exception(
             f"Prediction encountered an unexpected error. This is likely a bug in the server software: {E}"
-        )+        )
